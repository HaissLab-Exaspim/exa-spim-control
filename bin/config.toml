--- conflicted
+++ resolved
@@ -1,6 +1,7 @@
+# Exa-Spim Config
+# No repeat values in here!
 [imaging_specs]
 local_storage_directory = "D:\\"
-<<<<<<< HEAD
 external_storage_directory = "Y:\\"
 subject_id = "test_exaspim" #"test_exaspim_15k_64_2ch" # Specimin name.
 tile_prefix = 'tile'  # Zstacks will be named: <tile_prefix>_<x>_<y>_<wavelength>.ims.
@@ -9,158 +10,103 @@
 z_step_size_um = 1 # x spacing between tiles. Defaults to same as x,y spacing if not listed.
 volume_x_um = 10615.616
 volume_y_um = 7958.72
-volume_z_um = 1000 # long term: chunk size must be multiple of 2048
+volume_z_um = 100 # long term: chunk size must be multiple of 2048
 laser_wavelengths = [488, 561, 638, 405]# [488, 561]
-=======
-external_storage_directory = "C:\\Users\\micah.woodard\\PycharmProjects\\exaSpim-UI"
-subject_id = "hw_test"
-tile_prefix = "tile"
-tile_overlap_x_percent = 95
-tile_overlap_y_percent = 15
-z_step_size_um = 1
-volume_x_um = 7959
-volume_y_um = 10615.616
-volume_z_um = 64
-laser_wavelengths = [ 488,]
->>>>>>> 5083995a
 
 [design_specs]
-slit_width_pixels = 333.3
+slit_width_pixels = 333.3 # pixels.
 
 [waveform_specs]
-ttl_pulse_time_s = 0.01
-frame_rest_time_s = 0.05
+ttl_pulse_time_s = 0.010
+frame_rest_time_s = 0.050
 buffer_time_s = 0.05
 
 [compressor_specs]
-<<<<<<< HEAD
 image_stack_chunk_size = 64#32#16
 #image_stack_chunk_size = 32 # good for 4-channel.
 memento_executable_path = "C:\\Program Files\\Euresys\\Memento\\bin\\x86_64\\memento.exe"
-=======
-image_stack_chunk_size = 64
-memento_executable_path = "C:\\Program Files\\Euresys\\Mementox08in\\86_64\\memento.exe"
->>>>>>> 5083995a
 compressor_thread_count = 32
 compression_style = "lz4"
 
 [file_transfer_specs]
-protocol = "xcopy"
-protocol_flags = "/j /i"
+protocol = 'xcopy'
+protocol_flags = '/j/i/y'
 
 [camera_specs]
 egrabber_frame_buffer = 8
-unpacking_mode = "Msb"
+unpacking_mode = 'Msb'
 autoscale = false
-method = "Full"
-digital_gain_adu = 0
-line_interval_us = 15
+method = 'Full'
+digital_gain_adu = 1
+# bit-depth should be set here.
+line_interval_us = 15  # bit-depth specific. cannot be changed. we should hide this.
 
 [tile_specs]
-x_field_of_view_um = 7958.72
-y_field_of_view_um = 10615.616
+x_field_of_view_um = 10615.616 # X image field of view in [um].
+y_field_of_view_um = 7958.72 # Y image field of view in [um].
 row_count_pixels = 10640
-column_count_pixels = 14194
+column_count_pixels = 14192
 data_type = "uint16"
 
+# Stage
 [sample_stage_specs]
-move_time_um = 0.025
-backlash_reset_distance_um = 4
-
-[daq_ao_names_to_channels]
-etl = 1
-
-[daq_driver_kwds]
-dev_name = "Dev1"
-samples_per_sec = 10000.0
-
-[tiger_controller_driver_kwds]
-com_port = "COM3"
-
-[filter_wheel_kwds]
-tiger_axis = 1
-
-[estimates]
-tiles_per_second = 15
-
-[daq_driver_kwds.ao_channels]
-etl = 0
-camera = 1
-stage = 2
-488 = 3
-638 = 4
-561 = 5
-405 = 6
-
+move_time_um = 0.025 # time it takes the stage to move 1[um] and settle.
+backlash_reset_distance_um = 4 # [um]
+
+# Laser Channel specific settings
 [channel_specs.488]
 driver = "Oxxius"
 color = "blue"
 hex_color = "#00ff92"
+#filter_index = 2
 ao_channel = 3
 disable_voltage = 0.0
 enable_voltage = 5.0
 buffer_time_s = 0.001
+[channel_specs.488.camera]
+delay_time_s = 0
+[channel_specs.488.etl]
+delay = 0.0  # seconds.
+settling_time = 0.025  # seconds.
+min_voltage = 2.37
+max_voltage = 2.96
+amplitude = 0.171
+offset = 2.422
+nonlinear = -0.007
+interp_time_s = 0.5
+buffer_time_s = 0.05
+[channel_specs.488.gavlo_a]
+setpoint = 0.0
+[channel_specs.488.galvo_b]
+setpoint = 0.0
+[channel_specs.488.kwds]
+port = "COMxx"
 
 [channel_specs.561]
 driver = "Oxxius"
 color = "yellowgreen"
 hex_color = "#c6ff00"
+#filter_index = 2
 ao_channel = 5
 disable_voltage = 0.0
-enable_voltage = 5.0
-buffer_time_s = 0.001
-
-[sample_pose_kwds.axis_map]
-x = "y"
-y = "z"
-z = "x"
-
-[channel_specs.488.camera]
-delay_time_s = 0
-
-[channel_specs.488.etl]
-delay = 0.0
-settling_time = 0.026
-min_voltage = 2.35
-max_voltage = 2.96
-amplitude = 0.172
-offset = 2.422
-nonlinear = -0.007
-interp_time_s = 0.6
-buffer_time_s = 0.05
-
-[channel_specs.488.gavlo_a]
-setpoint = 0.0
-
-[channel_specs.488.galvo_b]
-setpoint = 0.0
-
-[channel_specs.488.kwds]
-port = "COMxx"
-
+enable_voltage =  5.0
+buffer_time_s = 0.001
 [channel_specs.561.camera]
 delay_time_s = 0
-
 [channel_specs.561.etl]
-delay = 0.0
-settling_time = 0.025
-min_voltage = 2.37
-max_voltage = 2.96
-amplitude = 0.171
-offset = 2.422
-nonlinear = -0.007
-interp_time_s = 0.5
-<<<<<<< HEAD
-buffer_time_s = 0.05
-=======
-
->>>>>>> 5083995a
+delay = 0.0  # seconds.
+settling_time = 0.025  # seconds.
+min_voltage = 2.37
+max_voltage = 2.96
+amplitude = 0.171
+offset = 2.422
+nonlinear = -0.007
+interp_time_s = 0.5
+buffer_time_s = 0.05
 [channel_specs.561.gavlo_a]
 setpoint = 0.0
-
 [channel_specs.561.galvo_b]
 setpoint = 0.0
-<<<<<<< HEAD
 [channel_specs.561.kwds]
 port='COMxx'
 
@@ -245,8 +191,15 @@
 
 [tiger_controller_driver_kwds]
 com_port='COM3'
-=======
->>>>>>> 5083995a
-
-[channel_specs.561.kwds]
-port = "COMxx"+
+[sample_pose_kwds.axis_map]
+x = "y"
+y = "z"
+z = "x"
+
+[filter_wheel_kwds]
+tiger_axis = 1 # filterwheel axis according to the tigerbox.
+
+# For imaging run estimations.
+[estimates]
+tiles_per_second = 15